use std::fs::File;
use std::io::{Read, Write};
use std::path::Path;
use std::sync::Arc;
use std::{fmt, io};

use borsh::{BorshDeserialize, BorshSerialize};
use byteorder::{LittleEndian, ReadBytesExt, WriteBytesExt};
use cached::{Cached, SizedCache};

pub use db::DBCol::{self, *};
use near_crypto::PublicKey;
use near_primitives::account::{AccessKey, Account};
use near_primitives::contract::ContractCode;
pub use near_primitives::errors::StorageError;
use near_primitives::hash::CryptoHash;
use near_primitives::receipt::{Receipt, ReceivedData};
use near_primitives::serialize::to_base;
use near_primitives::types::{AccountId, StorageUsage};
use near_primitives::utils::{
<<<<<<< HEAD
    key_for_access_key, key_for_account, key_for_code, key_for_data, key_for_postponed_receipt,
    key_for_received_data, prefix_for_access_key, prefix_for_data,
=======
    KeyForAccessKey, KeyForAccount, KeyForCode, KeyForData, KeyForPostponedReceipt,
    KeyForReceivedData,
>>>>>>> 6d07a2d4
};

use crate::db::{DBOp, DBTransaction, Database, RocksDB};
pub use crate::trie::{
    iterator::TrieIterator, update::PrefixKeyValueChanges, update::TrieUpdate,
    update::TrieUpdateIterator, update::TrieUpdateValuePtr, PartialStorage, Trie, TrieChanges,
    WrappedTrieChanges,
};

mod db;
pub mod test_utils;
mod trie;

pub struct Store {
    storage: Arc<dyn Database>,
}

impl Store {
    pub fn new(storage: Arc<dyn Database>) -> Store {
        Store { storage }
    }

    pub fn get(&self, column: DBCol, key: &[u8]) -> Result<Option<Vec<u8>>, io::Error> {
        self.storage.get(column, key).map_err(|e| e.into())
    }

    pub fn get_ser<T: BorshDeserialize>(
        &self,
        column: DBCol,
        key: &[u8],
    ) -> Result<Option<T>, io::Error> {
        match self.storage.get(column, key) {
            Ok(Some(bytes)) => match T::try_from_slice(bytes.as_ref()) {
                Ok(result) => Ok(Some(result)),
                Err(e) => Err(e),
            },
            Ok(None) => Ok(None),
            Err(e) => Err(e.into()),
        }
    }

    pub fn exists(&self, column: DBCol, key: &[u8]) -> Result<bool, io::Error> {
        self.storage.get(column, key).map(|value| value.is_some()).map_err(|e| e.into())
    }

    pub fn store_update(&self) -> StoreUpdate {
        StoreUpdate::new(self.storage.clone())
    }

    pub fn iter<'a>(
        &'a self,
        column: DBCol,
    ) -> Box<dyn Iterator<Item = (Box<[u8]>, Box<[u8]>)> + 'a> {
        self.storage.iter(column)
    }

    pub fn iter_prefix_ser<'a, T: BorshDeserialize>(
        &'a self,
        column: DBCol,
        key_prefix: &'a [u8],
    ) -> Box<dyn Iterator<Item = Result<(Vec<u8>, T), io::Error>> + 'a> {
        Box::new(
            self.storage
                .iter_prefix(column, key_prefix)
                .map(|(key, value)| Ok((key.to_vec(), T::try_from_slice(value.as_ref())?))),
        )
    }

    pub fn save_to_file(&self, column: DBCol, filename: &Path) -> Result<(), std::io::Error> {
        let mut file = File::create(filename)?;
        for (key, value) in self.storage.iter(column) {
            file.write_u32::<LittleEndian>(key.len() as u32)?;
            file.write_all(&key)?;
            file.write_u32::<LittleEndian>(value.len() as u32)?;
            file.write_all(&value)?;
        }
        Ok(())
    }

    pub fn load_from_file(&self, column: DBCol, filename: &Path) -> Result<(), std::io::Error> {
        let mut file = File::open(filename)?;
        let mut transaction = self.storage.transaction();
        loop {
            let key_len = match file.read_u32::<LittleEndian>() {
                Ok(key_len) => key_len as usize,
                Err(ref err) if err.kind() == std::io::ErrorKind::UnexpectedEof => break,
                Err(err) => return Err(err),
            };
            let mut key = Vec::<u8>::with_capacity(key_len);
            Read::by_ref(&mut file).take(key_len as u64).read_to_end(&mut key)?;
            let value_len = file.read_u32::<LittleEndian>()? as usize;
            let mut value = Vec::<u8>::with_capacity(value_len);
            Read::by_ref(&mut file).take(value_len as u64).read_to_end(&mut value)?;
            transaction.put(column, &key, &value);
        }
        self.storage.write(transaction).map_err(|e| e.into())
    }
}

/// Keeps track of current changes to the database and can commit all of them to the database.
pub struct StoreUpdate {
    storage: Arc<dyn Database>,
    transaction: DBTransaction,
    /// Optionally has reference to the trie to clear cache on the commit.
    trie: Option<Arc<Trie>>,
}

impl StoreUpdate {
    pub fn new(storage: Arc<dyn Database>) -> Self {
        let transaction = storage.transaction();
        StoreUpdate { storage, transaction, trie: None }
    }

    pub fn new_with_trie(storage: Arc<dyn Database>, trie: Arc<Trie>) -> Self {
        let transaction = storage.transaction();
        StoreUpdate { storage, transaction, trie: Some(trie) }
    }

    pub fn set(&mut self, column: DBCol, key: &[u8], value: &[u8]) {
        self.transaction.put(column, key, value)
    }

    pub fn set_ser<T: BorshSerialize>(
        &mut self,
        column: DBCol,
        key: &[u8],
        value: &T,
    ) -> Result<(), io::Error> {
        let data = value.try_to_vec()?;
        self.set(column, key, &data);
        Ok(())
    }

    pub fn delete(&mut self, column: DBCol, key: &[u8]) {
        self.transaction.delete(column, key);
    }

    /// Merge another store update into this one.
    pub fn merge(&mut self, other: StoreUpdate) {
        if self.trie.is_none() {
            if let Some(trie) = other.trie {
                self.trie = Some(trie);
            }
        }
        self.merge_transaction(other.transaction);
    }

    /// Merge DB Transaction.
    pub fn merge_transaction(&mut self, transaction: DBTransaction) {
        for op in transaction.ops {
            match op {
                DBOp::Insert { col, key, value } => self.transaction.put(col, &key, &value),
                DBOp::Delete { col, key } => self.transaction.delete(col, &key),
            }
        }
    }

    pub fn commit(self) -> Result<(), io::Error> {
        if let Some(trie) = self.trie {
            trie.update_cache(&self.transaction)?;
        }
        self.storage.write(self.transaction).map_err(|e| e.into())
    }
}

impl fmt::Debug for StoreUpdate {
    fn fmt(&self, f: &mut fmt::Formatter) -> fmt::Result {
        writeln!(f, "Store Update {{")?;
        for op in self.transaction.ops.iter() {
            match op {
                DBOp::Insert { col, key, .. } => writeln!(f, "  + {:?} {}", col, to_base(key))?,
                DBOp::Delete { col, key } => writeln!(f, "  - {:?} {}", col, to_base(key))?,
            }
        }
        writeln!(f, "}}")
    }
}

pub fn read_with_cache<'a, T: BorshDeserialize + 'a>(
    storage: &Store,
    col: DBCol,
    cache: &'a mut SizedCache<Vec<u8>, T>,
    key: &[u8],
) -> io::Result<Option<&'a T>> {
    let key_vec = key.to_vec();
    if cache.cache_get(&key_vec).is_some() {
        return Ok(Some(cache.cache_get(&key_vec).unwrap()));
    }
    if let Some(result) = storage.get_ser(col, key)? {
        cache.cache_set(key.to_vec(), result);
        return Ok(cache.cache_get(&key_vec));
    }
    Ok(None)
}

pub fn create_store(path: &str) -> Arc<Store> {
    let db = Arc::new(RocksDB::new(path).expect("Failed to open the database"));
    Arc::new(Store::new(db))
}

/// Reads an object from Trie.
/// # Errors
/// see StorageError
pub fn get<T: BorshDeserialize, K: AsRef<[u8]>>(
    state_update: &TrieUpdate,
    key: K,
) -> Result<Option<T>, StorageError> {
    state_update.get(key.as_ref()).and_then(|opt| {
        opt.map_or_else(
            || Ok(None),
            |data| {
                T::try_from_slice(&data)
                    .map_err(|_| {
                        StorageError::StorageInconsistentState("Failed to deserialize".to_string())
                    })
                    .map(Some)
            },
        )
    })
}

/// Writes an object into Trie.
pub fn set<T: BorshSerialize, K: Into<Vec<u8>>>(state_update: &mut TrieUpdate, key: K, value: &T) {
    let data = value.try_to_vec().expect("Borsh serializer is not expected to ever fail");
    state_update.set(key.into(), data);
}

/// Number of bytes account and all of it's other data occupies in the storage.
pub fn total_account_storage(_account_id: &AccountId, account: &Account) -> StorageUsage {
    account.storage_usage
}

pub fn set_account(state_update: &mut TrieUpdate, key: &AccountId, account: &Account) {
    set(state_update, KeyForAccount::new(key), account)
}

pub fn get_account(
    state_update: &TrieUpdate,
    key: &AccountId,
) -> Result<Option<Account>, StorageError> {
    get(state_update, &KeyForAccount::new(key))
}

pub fn set_received_data(
    state_update: &mut TrieUpdate,
    account_id: &AccountId,
    data_id: &CryptoHash,
    data: &ReceivedData,
) {
    set(state_update, KeyForReceivedData::new(account_id, data_id), data);
}

pub fn get_received_data(
    state_update: &TrieUpdate,
    account_id: &AccountId,
    data_id: &CryptoHash,
) -> Result<Option<ReceivedData>, StorageError> {
    get(state_update, &KeyForReceivedData::new(account_id, data_id))
}

pub fn set_receipt(state_update: &mut TrieUpdate, receipt: &Receipt) {
    let key = KeyForPostponedReceipt::new(&receipt.receiver_id, &receipt.receipt_id);
    set(state_update, key, receipt);
}

pub fn get_receipt(
    state_update: &TrieUpdate,
    account_id: &AccountId,
    receipt_id: &CryptoHash,
) -> Result<Option<Receipt>, StorageError> {
    get(state_update, &KeyForPostponedReceipt::new(account_id, receipt_id))
}

pub fn set_access_key(
    state_update: &mut TrieUpdate,
    account_id: &AccountId,
    public_key: &PublicKey,
    access_key: &AccessKey,
) {
    set(state_update, KeyForAccessKey::new(account_id, public_key), access_key);
}

pub fn get_access_key(
    state_update: &TrieUpdate,
    account_id: &AccountId,
    public_key: &PublicKey,
) -> Result<Option<AccessKey>, StorageError> {
    get(state_update, &KeyForAccessKey::new(account_id, public_key))
}

pub fn get_access_key_raw(
    state_update: &TrieUpdate,
    key: &[u8],
) -> Result<Option<AccessKey>, StorageError> {
    get(state_update, key)
}

pub fn set_data(state_update: &mut TrieUpdate, account_id: &AccountId, key: &[u8], value: Vec<u8>) {
    state_update.set(key_for_data(account_id, key), value);
}

pub fn set_code(state_update: &mut TrieUpdate, account_id: &AccountId, code: &ContractCode) {
    state_update.set(KeyForCode::new(account_id).into(), code.code.clone());
}

pub fn get_code(
    state_update: &TrieUpdate,
    account_id: &AccountId,
) -> Result<Option<ContractCode>, StorageError> {
    state_update
        .get(KeyForCode::new(account_id))
        .map(|opt| opt.map(|code| ContractCode::new(code.to_vec())))
}

/// Removes account, code and all access keys associated to it.
pub fn remove_account(
    state_update: &mut TrieUpdate,
    account_id: &AccountId,
) -> Result<(), StorageError> {
    state_update.remove(KeyForAccount::new(account_id));
    state_update.remove(KeyForCode::new(account_id));
    state_update.remove_starts_with(KeyForAccessKey::get_prefix(account_id))?;
    state_update.remove_starts_with(KeyForData::get_prefix(account_id))?;
    Ok(())
}<|MERGE_RESOLUTION|>--- conflicted
+++ resolved
@@ -18,13 +18,8 @@
 use near_primitives::serialize::to_base;
 use near_primitives::types::{AccountId, StorageUsage};
 use near_primitives::utils::{
-<<<<<<< HEAD
-    key_for_access_key, key_for_account, key_for_code, key_for_data, key_for_postponed_receipt,
-    key_for_received_data, prefix_for_access_key, prefix_for_data,
-=======
     KeyForAccessKey, KeyForAccount, KeyForCode, KeyForData, KeyForPostponedReceipt,
     KeyForReceivedData,
->>>>>>> 6d07a2d4
 };
 
 use crate::db::{DBOp, DBTransaction, Database, RocksDB};
@@ -323,7 +318,7 @@
 }
 
 pub fn set_data(state_update: &mut TrieUpdate, account_id: &AccountId, key: &[u8], value: Vec<u8>) {
-    state_update.set(key_for_data(account_id, key), value);
+    state_update.set(KeyForData::new(account_id, key).into(), value);
 }
 
 pub fn set_code(state_update: &mut TrieUpdate, account_id: &AccountId, code: &ContractCode) {

[package]
name = "near-vm-logic"
<<<<<<< HEAD
version = "0.4.2"
=======
version = "0.4.4"
>>>>>>> 799c02e1
authors = ["Near Inc <hello@nearprotocol.com>"]
edition = "2018"
license = "Apache-2.0"
readme = "README.md"
categories = ["wasm"]
repository = "https://github.com/nearprotocol/nearcore"
homepage = "https://github.com/nearprotocol/nearcore"
description = """
This crate implements the specification of the interface that Near blockchain exposes to the smart contracts.
"""

[dependencies]
byteorder = "1.2"
bs58 = "0.3"
serde = { version = "1.0", features = ["derive"] }
<<<<<<< HEAD
near-runtime-fees = { path = "../near-runtime-fees", version = "0.4.2" }
near-vm-errors = { path = "../near-vm-errors", version = "0.4.2" }
=======
near-runtime-fees = { path = "../near-runtime-fees", version = "0.4.4" }
near-vm-errors = { path = "../near-vm-errors", version = "0.4.4" }
>>>>>>> 799c02e1

[dev-dependencies]
serde_json = {version= "1.0", features= ["preserve_order"]}

[features]
default = ["costs_counting"]

# Use this feature to enable counting of fees and costs applied.
costs_counting = []

[[test]]
name = "test_storage_read_write"
path = "tests/test_storage_read_write.rs"

[[test]]
name = "test_context"
path = "tests/test_context.rs"

[[test]]
name = "test_miscs"
path = "tests/test_miscs.rs"
required-features = ["costs_counting"]

[[test]]
name = "test_registers"
path = "tests/test_registers.rs"

[[test]]
name = "test_storage_usage"
path = "tests/test_storage_usage.rs"

[[test]]
name = "test_promises"
path = "tests/test_promises.rs"

[[test]]
name = "test_iterators"
path = "tests/test_iterators.rs"

[target.'cfg(not(target_arch = "wasm32"))'.dependencies]
sha2 = "0.8"
sha3 = "0.8"<|MERGE_RESOLUTION|>--- conflicted
+++ resolved
@@ -1,10 +1,6 @@
 [package]
 name = "near-vm-logic"
-<<<<<<< HEAD
-version = "0.4.2"
-=======
 version = "0.4.4"
->>>>>>> 799c02e1
 authors = ["Near Inc <hello@nearprotocol.com>"]
 edition = "2018"
 license = "Apache-2.0"
@@ -20,13 +16,8 @@
 byteorder = "1.2"
 bs58 = "0.3"
 serde = { version = "1.0", features = ["derive"] }
-<<<<<<< HEAD
-near-runtime-fees = { path = "../near-runtime-fees", version = "0.4.2" }
-near-vm-errors = { path = "../near-vm-errors", version = "0.4.2" }
-=======
 near-runtime-fees = { path = "../near-runtime-fees", version = "0.4.4" }
 near-vm-errors = { path = "../near-vm-errors", version = "0.4.4" }
->>>>>>> 799c02e1
 
 [dev-dependencies]
 serde_json = {version= "1.0", features= ["preserve_order"]}

--- conflicted
+++ resolved
@@ -107,14 +107,11 @@
         // Overflow should be checked before calling VMLogic.
         let current_account_balance = context.account_balance + context.attached_deposit;
         let current_storage_usage = context.storage_usage;
-<<<<<<< HEAD
-=======
         let max_gas_burnt = if context.is_view {
             config.limit_config.max_gas_burnt_view
         } else {
             config.limit_config.max_gas_burnt
         };
->>>>>>> 799c02e1
         let current_account_locked_balance = context.account_locked_balance;
         let gas_counter = GasCounter::new(
             config.ext_costs.clone(),

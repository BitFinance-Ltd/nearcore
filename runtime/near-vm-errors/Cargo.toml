[package]
name = "near-vm-errors"
<<<<<<< HEAD
version = "0.4.2"
=======
version = "0.4.4"
>>>>>>> 799c02e1
authors = ["Near Inc <hello@nearprotocol.com>"]
edition = "2018"
license = "Apache-2.0"
readme = "README.md"
categories = ["wasm"]
repository = "https://github.com/nearprotocol/nearcore"
homepage = "https://github.com/nearprotocol/nearcore"
description = """
Error that can occur inside Near Runtime encapsulated in a separate crate. Might merge it later.
"""

[dependencies]
borsh = "0.2.10"
near-rpc-error-macro = { path = "../../tools/rpctypegen/macro", version = "0.1.0" }
serde = { version = "1.0", features = ["derive"] }

[features]
dump_errors_schema = ["near-rpc-error-macro/dump_errors_schema"]<|MERGE_RESOLUTION|>--- conflicted
+++ resolved
@@ -1,10 +1,6 @@
 [package]
 name = "near-vm-errors"
-<<<<<<< HEAD
-version = "0.4.2"
-=======
 version = "0.4.4"
->>>>>>> 799c02e1
 authors = ["Near Inc <hello@nearprotocol.com>"]
 edition = "2018"
 license = "Apache-2.0"

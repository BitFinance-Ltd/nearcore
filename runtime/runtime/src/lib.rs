--- conflicted
+++ resolved
@@ -22,14 +22,9 @@
     StateChangeCause, StateRoot, ValidatorStake,
 };
 use near_primitives::utils::{
-<<<<<<< HEAD
-    create_nonce_with_nonce, system_account, KeyForDelayedReceipt, KeyForPendingDataCount,
-    KeyForPostponedReceipt, KeyForPostponedReceiptId, KeyForReceivedData,
-=======
     create_nonce_with_nonce, system_account, KeyForData, KeyForDelayedReceipt,
     KeyForDelayedReceiptIndices, KeyForPendingDataCount, KeyForPostponedReceipt,
-    KeyForPostponedReceiptId, KeyForReceivedData, ACCOUNT_DATA_SEPARATOR,
->>>>>>> abfb5e9d
+    KeyForPostponedReceiptId, KeyForReceivedData,
 };
 use near_store::{
     get, get_account, get_receipt, get_received_data, set, set_access_key, set_account, set_code,
@@ -1168,17 +1163,11 @@
                 StateRecord::Account { account_id, account } => {
                     set_account(&mut state_update, &account_id, &account.into());
                 }
-<<<<<<< HEAD
                 StateRecord::Data { account_id, key, value } => {
                     set_data(
                         &mut state_update,
                         &account_id,
                         &from_base64(&key).expect("Failed to decode key"),
-=======
-                StateRecord::Data { key, value } => {
-                    state_update.set(
-                        KeyForData::from_raw_key(from_base64(&key).expect("Failed to decode key")),
->>>>>>> abfb5e9d
                         from_base64(&value).expect("Failed to decode value"),
                     );
                 }

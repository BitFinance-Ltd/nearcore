--- conflicted
+++ resolved
@@ -2,14 +2,10 @@
 import random, base58
 from retry import retry
 from cluster import LocalNode, GCloudNode
-<<<<<<< HEAD
 import sys
-
-=======
 from rc import run
 import os
 import tempfile
->>>>>>> 2dc74d98
 class TxContext:
     def __init__(self, act_to_val, nodes):
         self.next_nonce = 2
@@ -125,7 +121,6 @@
         else:
             raise NotImplementedError()
 
-<<<<<<< HEAD
 from pprint import pprint
 
 
@@ -165,7 +160,7 @@
             block_height = block['header']['height']
             if block_height == 0:
                 break
-=======
+
 def load_binary_file(filepath):
     with open(filepath, "rb") as binaryfile:
         return bytearray(binaryfile.read())
@@ -187,5 +182,4 @@
 ''')
     if p.returncode != 0:
         raise Exception(p.stderr)
-    return f'{tmp_contract}/target/release/empty_contract_rs.wasm'
->>>>>>> 2dc74d98
+    return f'{tmp_contract}/target/release/empty_contract_rs.wasm'
--- conflicted
+++ resolved
@@ -41,11 +41,7 @@
             "nanos": 0,
         },
         "max_block_wait_delay": {
-<<<<<<< HEAD
             "secs": 6,
-=======
-            "secs": 6 * block_production_time,
->>>>>>> 73da5065
             "nanos": 0,
         },
     }
@@ -62,10 +58,10 @@
   ["epoch_length", 1000]
 ]
 
-num_machines = 30
+num_machines = 100
 
 # machine 0-(k-1) run docker, machine k-100 run binary
-num_docker_machines = 50
+num_docker_machines = 0
 
 # docker image to use
 docker_image = 'nearprotocol/nearcore:master'
@@ -193,11 +189,7 @@
     writer = csv.DictWriter(f, fieldnames=fieldnames)
     writer.writeheader()
     amount = 1000 * 10 ** 24
-<<<<<<< HEAD
-    stake = 10 * 10 ** 24
-=======
     staked_amount = 10 * 10 ** 24
->>>>>>> 73da5065
 
     for i in range(num_machines):
         writer.writerow({
@@ -206,11 +198,7 @@
             'full_pks': get_full_pks(i),
             'amount': amount,
             'is_treasury': 'true' if i == 0 else 'false',
-<<<<<<< HEAD
-            'validator_stake': stake,
-=======
             'validator_stake': staked_amount,
->>>>>>> 73da5065
             'validator_key': get_validator_key(i),
             'peer_info': f'{get_pubkey(i)}@{machines[i].ip}:24567'
         })
@@ -241,15 +229,6 @@
 pbar.close()
 
 pbar = tqdm(total=num_machines, desc=' start near')
-<<<<<<< HEAD
-def start_nearcore(m, use_valgrind=True):
-    if use_valgrind:
-        m.run_detach_tmux(
-            'cd nearcore && export RUST_BACKTRACE=1 && valgrind --tool=massif target/release/near run')
-    else:
-        m.run_detach_tmux(
-            'cd nearcore && export RUST_BACKTRACE=1 && target/release/near run')
-=======
 def start_nearcore(i):
     m = machines[i]
     if i < num_docker_machines:
@@ -260,7 +239,6 @@
     else:
         m.run_detach_tmux(
             'cd nearcore && export RUST_LOG=diagnostic=trace && target/release/near run --archive')
->>>>>>> 73da5065
     pbar.update(1)
 
 pmap(start_nearcore, range(len(machines)))

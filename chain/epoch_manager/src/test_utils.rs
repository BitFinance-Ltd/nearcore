--- conflicted
+++ resolved
@@ -190,9 +190,6 @@
     epoch_manager
         .record_block_info(
             &cur_h,
-<<<<<<< HEAD
-            BlockInfo::new(height, 0, prev_h, proposals, vec![], vec![], DEFAULT_TOTAL_SUPPLY),
-=======
             BlockInfo::new(
                 height,
                 height.saturating_sub(2),
@@ -200,10 +197,8 @@
                 proposals,
                 vec![],
                 slashed,
-                0,
                 DEFAULT_TOTAL_SUPPLY,
             ),
->>>>>>> c3bac90f
             [0; 32],
         )
         .unwrap()

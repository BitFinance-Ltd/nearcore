//! Client is responsible for tracking the chain, chunks, and producing them when needed.
//! This client works completely syncronously and must be operated by some async actor outside.

use std::collections::HashMap;
use std::sync::{Arc, RwLock};
use std::time::Instant;

use cached::{Cached, SizedCache};
use chrono::Utc;
use log::{debug, error, info, warn};
use reed_solomon_erasure::galois_8::ReedSolomon;

use near_chain::chain::TX_ROUTING_HEIGHT_HORIZON;
use near_chain::test_utils::format_hash;
use near_chain::types::{AcceptedBlock, LatestKnown, ReceiptResponse};
use near_chain::{
    BlockStatus, Chain, ChainGenesis, ChainStoreAccess, Doomslug, DoomslugThresholdMode,
    Provenance, RuntimeAdapter, Tip,
};
use near_chain_configs::ClientConfig;
use near_chunks::{ProcessPartialEncodedChunkResult, ShardsManager};
use near_network::{FullPeerInfo, NetworkAdapter, NetworkClientResponses, NetworkRequests};
use near_primitives::block::{Approval, ApprovalMessage, Block, BlockHeader};
use near_primitives::challenge::{Challenge, ChallengeBody};
use near_primitives::hash::CryptoHash;
use near_primitives::merkle::{merklize, MerklePath};
use near_primitives::receipt::Receipt;
use near_primitives::sharding::{EncodedShardChunk, PartialEncodedChunk, ShardChunkHeader};
use near_primitives::transaction::SignedTransaction;
use near_primitives::types::{AccountId, BlockHeight, ChunkExtra, EpochId, ShardId};
use near_primitives::unwrap_or_return;
use near_primitives::utils::to_timestamp;
use near_primitives::validator_signer::ValidatorSigner;
use near_store::Store;

use crate::sync::{BlockSync, HeaderSync, StateSync, StateSyncResult};
use crate::types::{Error, ShardSyncDownload};
use crate::SyncStatus;

const NUM_REBROADCAST_BLOCKS: usize = 30;

pub struct Client {
    pub config: ClientConfig,
    pub sync_status: SyncStatus,
    pub chain: Chain,
    pub doomslug: Doomslug,
    pub runtime_adapter: Arc<dyn RuntimeAdapter>,
    pub shards_mgr: ShardsManager,
    /// Network adapter.
    network_adapter: Arc<dyn NetworkAdapter>,
    /// Signer for block producer (if present).
    pub validator_signer: Option<Arc<dyn ValidatorSigner>>,
    /// Approvals for which we do not have the block yet
    pending_approvals: SizedCache<CryptoHash, HashMap<AccountId, Approval>>,
    /// A mapping from a block for which a state sync is underway for the next epoch, and the object
    /// storing the current status of the state sync
    pub catchup_state_syncs: HashMap<CryptoHash, (StateSync, HashMap<u64, ShardSyncDownload>)>,
    /// Keeps track of syncing headers.
    pub header_sync: HeaderSync,
    /// Keeps track of syncing block.
    pub block_sync: BlockSync,
    /// Keeps track of syncing state.
    pub state_sync: StateSync,
    /// List of currently accumulated challenges.
    pub challenges: HashMap<CryptoHash, Challenge>,
    /// A ReedSolomon instance to reconstruct shard.
    pub rs: ReedSolomon,
    /// Blocks that have been re-broadcast recently. They should not be broadcast again.
    rebroadcasted_blocks: SizedCache<CryptoHash, ()>,
}

impl Client {
    pub fn new(
        config: ClientConfig,
        store: Arc<Store>,
        chain_genesis: ChainGenesis,
        runtime_adapter: Arc<dyn RuntimeAdapter>,
        network_adapter: Arc<dyn NetworkAdapter>,
        validator_signer: Option<Arc<dyn ValidatorSigner>>,
        enable_doomslug: bool,
    ) -> Result<Self, Error> {
        let doomslug_threshold_mode = if enable_doomslug {
            DoomslugThresholdMode::HalfStake
        } else {
            DoomslugThresholdMode::NoApprovals
        };
        let chain = Chain::new(
            store.clone(),
            runtime_adapter.clone(),
            &chain_genesis,
            doomslug_threshold_mode,
        )?;
        let shards_mgr = ShardsManager::new(
            validator_signer.as_ref().map(|x| x.validator_id().clone()),
            runtime_adapter.clone(),
            network_adapter.clone(),
        );
        let sync_status = SyncStatus::AwaitingPeers;
        let header_sync = HeaderSync::new(
            network_adapter.clone(),
            config.header_sync_initial_timeout,
            config.header_sync_progress_timeout,
            config.header_sync_stall_ban_timeout,
            config.header_sync_expected_height_per_second,
        );
        let block_sync = BlockSync::new(network_adapter.clone(), config.block_fetch_horizon);
        let state_sync = StateSync::new(network_adapter.clone());
        let num_block_producer_seats = config.num_block_producer_seats as usize;
        let data_parts = runtime_adapter.num_data_parts();
        let parity_parts = runtime_adapter.num_total_parts() - data_parts;

        let doomslug = Doomslug::new(
            chain.store().largest_skipped_height()?,
            chain.store().largest_endorsed_height()?,
            config.min_block_production_delay,
            config.max_block_production_delay,
            config.max_block_production_delay / 10,
            config.max_block_wait_delay,
            validator_signer.clone(),
            doomslug_threshold_mode,
        );

        Ok(Self {
            config,
            sync_status,
            chain,
            doomslug,
            runtime_adapter,
            shards_mgr,
            network_adapter,
            validator_signer,
            pending_approvals: SizedCache::with_size(num_block_producer_seats),
            catchup_state_syncs: HashMap::new(),
            header_sync,
            block_sync,
            state_sync,
            challenges: Default::default(),
            rs: ReedSolomon::new(data_parts, parity_parts).unwrap(),
            rebroadcasted_blocks: SizedCache::with_size(NUM_REBROADCAST_BLOCKS),
        })
    }

    pub fn remove_transactions_for_block(&mut self, me: AccountId, block: &Block) {
        for (shard_id, chunk_header) in block.chunks.iter().enumerate() {
            let shard_id = shard_id as ShardId;
            if block.header.inner_lite.height == chunk_header.height_included {
                if self.shards_mgr.cares_about_shard_this_or_next_epoch(
                    Some(&me),
                    &block.header.prev_hash,
                    shard_id,
                    true,
                ) {
                    self.shards_mgr.remove_transactions(
                        shard_id,
                        // By now the chunk must be in store, otherwise the block would have been orphaned
                        &self.chain.get_chunk(&chunk_header.chunk_hash()).unwrap().transactions,
                    );
                }
            }
        }
        for challenge in block.challenges.iter() {
            self.challenges.remove(&challenge.hash);
        }
    }

    pub fn reintroduce_transactions_for_block(&mut self, me: AccountId, block: &Block) {
        for (shard_id, chunk_header) in block.chunks.iter().enumerate() {
            let shard_id = shard_id as ShardId;
            if block.header.inner_lite.height == chunk_header.height_included {
                if self.shards_mgr.cares_about_shard_this_or_next_epoch(
                    Some(&me),
                    &block.header.prev_hash,
                    shard_id,
                    false,
                ) {
                    self.shards_mgr.reintroduce_transactions(
                        shard_id,
                        // By now the chunk must be in store, otherwise the block would have been orphaned
                        &self.chain.get_chunk(&chunk_header.chunk_hash()).unwrap().transactions,
                    );
                }
            }
        }
        for challenge in block.challenges.iter() {
            self.challenges.insert(challenge.hash, challenge.clone());
        }
    }

    /// Produce block if we are block producer for given `next_height` block height.
    /// Either returns produced block (not applied) or error.
    pub fn produce_block(&mut self, next_height: BlockHeight) -> Result<Option<Block>, Error> {
        // Check that this block height is not known yet.
        if next_height <= self.chain.mut_store().get_latest_known()?.height {
            return Ok(None);
        }
        let validator_signer = self
            .validator_signer
            .as_ref()
            .ok_or_else(|| Error::BlockProducer("Called without block producer info.".to_string()))?
            .clone();
        let head = self.chain.head()?;
        assert_eq!(
            head.epoch_id,
            self.runtime_adapter.get_epoch_id_from_prev_block(&head.prev_block_hash).unwrap()
        );

        // Check that we are were called at the block that we are producer for.
        let next_block_proposer = self.runtime_adapter.get_block_producer(
            &self.runtime_adapter.get_epoch_id_from_prev_block(&head.last_block_hash).unwrap(),
            next_height,
        )?;
        if *validator_signer.validator_id() != next_block_proposer {
            info!(target: "client", "Produce block: chain at {}, not block producer for next block.", next_height);
            return Ok(None);
        }
        let prev = self.chain.get_block_header(&head.last_block_hash)?.clone();
        let prev_hash = head.last_block_hash;
        let prev_prev_hash = prev.prev_hash;
        let prev_epoch_id = prev.inner_lite.epoch_id.clone();
        let prev_next_bp_hash = prev.inner_lite.next_bp_hash;
        let prev_last_ds_final_block = prev.inner_rest.last_ds_final_block;

        // Check and update the doomslug tip here. This guarantees that our endorsement will be in the
        // doomslug witness. Have to do it before checking the ability to produce a block.
        let _ = self.check_and_update_doomslug_tip()?;

        debug!(target: "client", "{:?} Producing block at height {}, parent {} @ {}", validator_signer.validator_id(), next_height, prev.inner_lite.height, format_hash(head.last_block_hash));

        if self.runtime_adapter.is_next_block_epoch_start(&head.last_block_hash)? {
            if !self.chain.prev_block_is_caught_up(&prev_prev_hash, &prev_hash)? {
                // Currently state for the chunks we are interested in this epoch
                // are not yet caught up (e.g. still state syncing).
                // We reschedule block production.
                // Alex's comment:
                // The previous block is not caught up for the next epoch relative to the previous
                // block, which is the current epoch for this block, so this block cannot be applied
                // at all yet, block production must to be rescheduled
                debug!(target: "client", "Produce block: prev block is not caught up");
                return Ok(None);
            }
        }

        let new_chunks = self.shards_mgr.prepare_chunks(&prev_hash);
        // If we are producing empty blocks and there are no transactions.
        if !self.config.produce_empty_blocks && new_chunks.is_empty() {
            debug!(target: "client", "Empty blocks, skipping block production");
            return Ok(None);
        }

        let approvals = self.doomslug.remove_witness(&prev_hash, next_height);

        // At this point, the previous epoch hash must be available
        let epoch_id = self
            .runtime_adapter
            .get_epoch_id_from_prev_block(&head.last_block_hash)
            .expect("Epoch hash should exist at this point");

        let next_epoch_id = self
            .runtime_adapter
            .get_next_epoch_id_from_prev_block(&head.last_block_hash)
            .expect("Epoch hash should exist at this point");

        let quorums = Chain::compute_quorums(
            prev_hash,
            epoch_id.clone(),
            next_height,
            approvals.clone(),
            &*self.runtime_adapter,
            self.chain.mut_store(),
            true,
        )?
        .clone();

        let account_id_to_stake = self
            .runtime_adapter
            .get_epoch_block_producers_ordered(&prev_epoch_id, &prev_hash)?
            .iter()
            .map(|x| (x.0.account_id.clone(), x.0.stake))
            .collect();
        let is_prev_block_ds_final =
            Doomslug::is_approved_block_ds_final(&approvals, &account_id_to_stake);

        let last_ds_final_block =
            if is_prev_block_ds_final { prev_hash } else { prev_last_ds_final_block };

        let score = if quorums.last_quorum_pre_vote == CryptoHash::default() {
            0.into()
        } else {
            self.chain.get_block_header(&quorums.last_quorum_pre_vote)?.inner_lite.height.into()
        };

        let gas_price_adjustment_rate = self.chain.block_economics_config.gas_price_adjustment_rate;
        let min_gas_price = self.chain.block_economics_config.min_gas_price;

        let next_bp_hash = if prev_epoch_id != epoch_id {
            Chain::compute_bp_hash(&*self.runtime_adapter, next_epoch_id.clone(), &prev_hash)?
        } else {
            prev_next_bp_hash
        };

        // Get block extra from previous block.
        let prev_block_extra = self.chain.get_block_extra(&head.last_block_hash)?.clone();
        let prev_block = self.chain.get_block(&head.last_block_hash)?;
        let mut chunks = prev_block.chunks.clone();

        assert!(score >= prev_block.header.inner_rest.score);

        // Collect new chunks.
        for (shard_id, mut chunk_header) in new_chunks {
            chunk_header.height_included = next_height;
            chunks[shard_id as usize] = chunk_header;
        }

        let prev_header = &prev_block.header;

        let inflation = if self.runtime_adapter.is_next_block_epoch_start(&head.last_block_hash)? {
            let next_epoch_id =
                self.runtime_adapter.get_next_epoch_id_from_prev_block(&head.last_block_hash)?;
            Some(self.runtime_adapter.get_epoch_inflation(&next_epoch_id)?)
        } else {
            None
        };

        // Get all the current challenges.
        let challenges = self.challenges.drain().map(|(_, challenge)| challenge).collect();

        let block = Block::produce(
            &prev_header,
            next_height,
            chunks,
            epoch_id,
            next_epoch_id,
            approvals,
            gas_price_adjustment_rate,
            min_gas_price,
            inflation,
            prev_block_extra.challenges_result,
            challenges,
            &*validator_signer,
            score,
            quorums.last_quorum_pre_vote,
            quorums.last_quorum_pre_commit,
            last_ds_final_block,
            next_bp_hash,
        );

        // Update latest known even before returning block out, to prevent race conditions.
        self.chain.mut_store().save_latest_known(LatestKnown {
            height: next_height,
            seen: to_timestamp(Utc::now()),
        })?;

        info!("%%% block produced {}", block.header.hash);
        Ok(Some(block))
    }

    pub fn produce_chunk(
        &mut self,
        prev_block_hash: CryptoHash,
        epoch_id: &EpochId,
        last_header: ShardChunkHeader,
        next_height: BlockHeight,
        prev_block_timestamp: u64,
        shard_id: ShardId,
    ) -> Result<Option<(EncodedShardChunk, Vec<MerklePath>, Vec<Receipt>)>, Error> {
        let validator_signer = self
            .validator_signer
            .as_ref()
            .ok_or_else(|| Error::ChunkProducer("Called without block producer info.".to_string()))?
            .clone();

        let chunk_proposer =
            self.runtime_adapter.get_chunk_producer(epoch_id, next_height, shard_id).unwrap();
        if validator_signer.validator_id() != &chunk_proposer {
            debug!(target: "client", "Not producing chunk for shard {}: chain at {}, not block producer for next block. Me: {}, proposer: {}", shard_id, next_height, validator_signer.validator_id(), chunk_proposer);
            return Ok(None);
        }

        if self.runtime_adapter.is_next_block_epoch_start(&prev_block_hash)? {
            let prev_prev_hash = self.chain.get_block_header(&prev_block_hash)?.prev_hash;
            if !self.chain.prev_block_is_caught_up(&prev_prev_hash, &prev_block_hash)? {
                // See comment in similar snipped in `produce_block`
                debug!(target: "client", "Produce chunk: prev block is not caught up");
                return Err(Error::ChunkProducer(
                    "State for the epoch is not downloaded yet, skipping chunk production"
                        .to_string(),
                ));
            }
        }

        debug!(
            target: "client",
            "Producing chunk at height {} for shard {}, I'm {}",
            next_height,
            shard_id,
            validator_signer.validator_id()
        );

        let chunk_extra = self
            .chain
            .get_latest_chunk_extra(shard_id)
            .map_err(|err| Error::ChunkProducer(format!("No chunk extra available: {}", err)))?
            .clone();

        let prev_block_header = self.chain.get_block_header(&prev_block_hash)?.clone();

        let transactions = self.prepare_transactions(
            next_height,
            prev_block_timestamp,
            shard_id,
            &chunk_extra,
            &prev_block_header,
        );

        let num_filtered_transactions = transactions.len();

        let (tx_root, _) = merklize(&transactions);
        debug!(
            "Creating a chunk with {} filtered transactions for shard {}",
            num_filtered_transactions, shard_id
        );

        let ReceiptResponse(_, outgoing_receipts) = self.chain.get_outgoing_receipts_for_shard(
            prev_block_hash,
            shard_id,
            last_header.height_included,
        )?;

        // Receipts proofs root is calculating here
        //
        // For each subset of incoming_receipts_into_shard_i_from_the_current_one
        // we calculate hash here and save it
        // and then hash all of them into a single receipts root
        //
        // We check validity in two ways:
        // 1. someone who cares about shard will download all the receipts
        // and checks that receipts_root equals to all receipts hashed
        // 2. anyone who just asks for one's incoming receipts
        // will receive a piece of incoming receipts only
        // with merkle receipts proofs which can be checked locally
        let outgoing_receipts_hashes =
            self.runtime_adapter.build_receipts_hashes(&outgoing_receipts);
        let (outgoing_receipts_root, _) = merklize(&outgoing_receipts_hashes);

        let (encoded_chunk, merkle_paths) = self.shards_mgr.create_encoded_shard_chunk(
            prev_block_hash,
            chunk_extra.state_root,
            chunk_extra.outcome_root,
            next_height,
            shard_id,
            chunk_extra.gas_used,
            chunk_extra.gas_limit,
            chunk_extra.rent_paid,
            chunk_extra.validator_reward,
            chunk_extra.balance_burnt,
            chunk_extra.validator_proposals.clone(),
            transactions,
            &outgoing_receipts,
            outgoing_receipts_root,
            tx_root,
            &*validator_signer,
            &self.rs,
        )?;

        info!(
            "%%% Produced chunk at height {} for shard {} with {} txs and {} receipts, I'm {}, chunk_hash: {}",
            next_height,
            shard_id,
            num_filtered_transactions,
            outgoing_receipts.len(),
            validator_signer.validator_id(),
            encoded_chunk.chunk_hash().0,
        );
        Ok(Some((encoded_chunk, merkle_paths, outgoing_receipts)))
    }

    /// Prepares an ordered list of valid transactions from the pool up the limits.
    fn prepare_transactions(
        &mut self,
        next_height: BlockHeight,
        prev_block_timestamp: u64,
        shard_id: ShardId,
        chunk_extra: &ChunkExtra,
        prev_block_header: &BlockHeader,
    ) -> Vec<SignedTransaction> {
        let Self { chain, shards_mgr, config, runtime_adapter, .. } = self;
        let transactions = if let Some(mut iter) = shards_mgr.get_pool_iterator(shard_id) {
            let transaction_validity_period = chain.transaction_validity_period;
            runtime_adapter
                .prepare_transactions(
                    next_height,
                    prev_block_timestamp,
                    prev_block_header.inner_rest.gas_price,
                    chunk_extra.gas_limit,
                    chunk_extra.state_root.clone(),
                    config.block_expected_weight as usize,
                    &mut iter,
                    &mut |tx: &SignedTransaction| -> bool {
                        chain
                            .mut_store()
                            .check_blocks_on_same_chain(
                                &prev_block_header,
                                &tx.transaction.block_hash,
                                transaction_validity_period,
                            )
                            .is_ok()
                    },
                )
                .expect("no StorageError please")
        } else {
            vec![]
        };
        // Reintroduce valid transactions back to the pool. They will be removed when the chunk is
        // included into the block.
        shards_mgr.reintroduce_transactions(shard_id, &transactions);
        transactions
    }

    pub fn send_challenges(&mut self, challenges: Arc<RwLock<Vec<ChallengeBody>>>) {
        if let Some(validator_signer) = self.validator_signer.as_ref() {
            for body in challenges.write().unwrap().drain(..) {
                let challenge = Challenge::produce(body, &**validator_signer);
                self.challenges.insert(challenge.hash, challenge.clone());
                self.network_adapter.do_send(NetworkRequests::Challenge(challenge));
            }
        }
    }

    pub fn process_block(
        &mut self,
        block: Block,
        provenance: Provenance,
    ) -> (Vec<AcceptedBlock>, Result<Option<Tip>, near_chain::Error>) {
        // TODO: replace to channels or cross beams here? we don't have multi-threading here so it's mostly to get around borrow checker.
        let accepted_blocks = Arc::new(RwLock::new(vec![]));
        let blocks_missing_chunks = Arc::new(RwLock::new(vec![]));
        let challenges = Arc::new(RwLock::new(vec![]));

        let result = {
            let me = self
                .validator_signer
                .as_ref()
                .map(|validator_signer| validator_signer.validator_id().clone());
            self.chain.process_block(
                &me,
                block,
                provenance,
                |accepted_block| {
                    accepted_blocks.write().unwrap().push(accepted_block);
                },
                |missing_chunks| blocks_missing_chunks.write().unwrap().push(missing_chunks),
                |challenge| challenges.write().unwrap().push(challenge),
            )
        };

        // Send out challenges that accumulated via on_challenge.
        self.send_challenges(challenges);

        // Send out challenge if the block was found to be invalid.
        if let Some(validator_signer) = self.validator_signer.as_ref() {
            match &result {
                Err(e) => match e.kind() {
                    near_chain::ErrorKind::InvalidChunkProofs(chunk_proofs) => {
                        self.network_adapter.do_send(NetworkRequests::Challenge(
                            Challenge::produce(
                                ChallengeBody::ChunkProofs(chunk_proofs),
                                &**validator_signer,
                            ),
                        ));
                    }
                    near_chain::ErrorKind::InvalidChunkState(chunk_state) => {
                        self.network_adapter.do_send(NetworkRequests::Challenge(
                            Challenge::produce(
                                ChallengeBody::ChunkState(chunk_state),
                                &**validator_signer,
                            ),
                        ));
                    }
                    _ => {}
                },
                _ => {}
            }
        }

        for missing_chunks in blocks_missing_chunks.write().unwrap().drain(..) {
            self.shards_mgr.request_chunks(missing_chunks).unwrap();
        }
        let unwrapped_accepted_blocks = accepted_blocks.write().unwrap().drain(..).collect();
        (unwrapped_accepted_blocks, result)
    }

    pub fn rebroadcast_block(&mut self, block: Block) {
        if self.rebroadcasted_blocks.cache_get(&block.hash()).is_none() {
            self.network_adapter.do_send(NetworkRequests::Block { block: block.clone() });
            self.rebroadcasted_blocks.cache_set(block.hash(), ());
        }
    }

    pub fn process_partial_encoded_chunk(
        &mut self,
        partial_encoded_chunk: PartialEncodedChunk,
    ) -> Result<Vec<AcceptedBlock>, Error> {
        let process_result = self.shards_mgr.process_partial_encoded_chunk(
            partial_encoded_chunk.clone(),
            self.chain.mut_store(),
            &self.rs,
        )?;

        match process_result {
            ProcessPartialEncodedChunkResult::Known => Ok(vec![]),
            ProcessPartialEncodedChunkResult::HaveAllPartsAndReceipts(prev_block_hash) => {
                Ok(self.process_blocks_with_missing_chunks(prev_block_hash))
            }
            ProcessPartialEncodedChunkResult::NeedMorePartsOrReceipts(chunk_header) => {
                self.shards_mgr.request_chunks(vec![chunk_header]).unwrap();
                Ok(vec![])
            }
            ProcessPartialEncodedChunkResult::NeedBlock => {
                self.shards_mgr
                    .store_partial_encoded_chunk(self.chain.head_header()?, partial_encoded_chunk);
                Ok(vec![])
            }
        }
    }

    pub fn process_block_header(&mut self, header: &BlockHeader) -> Result<(), near_chain::Error> {
        let challenges = Arc::new(RwLock::new(vec![]));
        self.chain.process_block_header(header, |challenge| {
            challenges.write().unwrap().push(challenge)
        })?;
        self.send_challenges(challenges);
        Ok(())
    }

    pub fn sync_block_headers(
        &mut self,
        headers: Vec<BlockHeader>,
    ) -> Result<(), near_chain::Error> {
        let challenges = Arc::new(RwLock::new(vec![]));
        self.chain
            .sync_block_headers(headers, |challenge| challenges.write().unwrap().push(challenge))?;
        self.send_challenges(challenges);
        Ok(())
    }

    /// Checks if the latest hash known to Doomslug matches the current head, and updates it if not.
    pub fn check_and_update_doomslug_tip(&mut self) -> Result<(), Error> {
        let tip = self.chain.head()?;

        if tip.last_block_hash != self.doomslug.get_tip().0 {
            // We need to update the doomslug tip
            let last_ds_final_hash =
                self.chain.get_block_header(&tip.last_block_hash)?.inner_rest.last_ds_final_block;
            let last_ds_final_height = if last_ds_final_hash == CryptoHash::default() {
                0
            } else {
                self.chain.get_block_header(&last_ds_final_hash)?.inner_lite.height
            };

            self.doomslug.set_tip(
                Instant::now(),
                tip.last_block_hash,
                self.chain.get_my_approval_reference_hash(tip.last_block_hash),
                tip.height,
                last_ds_final_height,
            );
        }

        Ok(())
    }

    pub fn send_approval(&mut self, approval: Approval) -> Result<(), Error> {
        let parent_hash = approval.parent_hash;
        let next_epoch_id = self.runtime_adapter.get_epoch_id_from_prev_block(&parent_hash)?;
        let next_block_producer =
            self.runtime_adapter.get_block_producer(&next_epoch_id, approval.target_height)?;
        if Some(&next_block_producer) == self.validator_signer.as_ref().map(|x| x.validator_id()) {
            self.collect_block_approval(&approval, false);
        } else {
            let approval_message = ApprovalMessage::new(approval, next_block_producer);
            self.network_adapter.do_send(NetworkRequests::Approval { approval_message });
        }

        Ok(())
    }

    /// Gets called when block got accepted.
    /// Send updates over network, update tx pool and notify ourselves if it's time to produce next block.
    pub fn on_block_accepted(
        &mut self,
        block_hash: CryptoHash,
        status: BlockStatus,
        provenance: Provenance,
    ) {
        let block = match self.chain.get_block(&block_hash) {
            Ok(block) => block.clone(),
            Err(err) => {
                error!(target: "client", "Failed to find block {} that was just accepted: {}", block_hash, err);
                return;
            }
        };

        let _ = self.check_and_update_doomslug_tip();

        // If we produced the block, then it should have already been broadcasted.
        // If received the block from another node then broadcast "header first" to minimise network traffic.
        if provenance == Provenance::NONE {
            let approvals = self.pending_approvals.cache_remove(&block_hash);
            if let Some(approvals) = approvals {
                for (_account_id, approval) in approvals {
                    self.collect_block_approval(&approval, false);
                }
            }

            self.rebroadcast_block(block.clone());
        }

        if status.is_new_head() {
            self.shards_mgr.update_largest_seen_height(block.header.inner_lite.height);
            if !self.config.archive {
                if let Err(err) = self.chain.clear_old_data() {
                    error!(target: "client", "Can't clear old data, {:?}", err);
                };
            }
        }

        if let Some(validator_signer) = self.validator_signer.clone() {
            // Reconcile the txpool against the new block *after* we have broadcast it too our peers.
            // This may be slow and we do not want to delay block propagation.
            match status {
                BlockStatus::Next => {
                    // If this block immediately follows the current tip, remove transactions
                    //    from the txpool
                    self.remove_transactions_for_block(
                        validator_signer.validator_id().clone(),
                        &block,
                    );
                }
                BlockStatus::Fork => {
                    // If it's a fork, no need to reconcile transactions or produce chunks
                    return;
                }
                BlockStatus::Reorg(prev_head) => {
                    // If a reorg happened, reintroduce transactions from the previous chain and
                    //    remove transactions from the new chain
                    let mut reintroduce_head =
                        self.chain.get_block_header(&prev_head).unwrap().clone();
                    let mut remove_head = block.header.clone();
                    assert_ne!(remove_head.hash(), reintroduce_head.hash());

                    let mut to_remove = vec![];
                    let mut to_reintroduce = vec![];

                    while remove_head.hash() != reintroduce_head.hash() {
                        while remove_head.inner_lite.height > reintroduce_head.inner_lite.height {
                            to_remove.push(remove_head.hash());
                            remove_head = self
                                .chain
                                .get_block_header(&remove_head.prev_hash)
                                .unwrap()
                                .clone();
                        }
                        while reintroduce_head.inner_lite.height > remove_head.inner_lite.height
                            || reintroduce_head.inner_lite.height == remove_head.inner_lite.height
                                && reintroduce_head.hash() != remove_head.hash()
                        {
                            to_reintroduce.push(reintroduce_head.hash());
                            reintroduce_head = self
                                .chain
                                .get_block_header(&reintroduce_head.prev_hash)
                                .unwrap()
                                .clone();
                        }
                    }

                    for to_reintroduce_hash in to_reintroduce {
                        if let Ok(block) = self.chain.get_block(&to_reintroduce_hash) {
                            let block = block.clone();
                            self.reintroduce_transactions_for_block(
                                validator_signer.validator_id().clone(),
                                &block,
                            );
                        }
                    }

                    for to_remove_hash in to_remove {
                        if let Ok(block) = self.chain.get_block(&to_remove_hash) {
                            let block = block.clone();
                            self.remove_transactions_for_block(
                                validator_signer.validator_id().clone(),
                                &block,
                            );
                        }
                    }
                }
            };

            if provenance != Provenance::SYNC && !self.sync_status.is_syncing() {
                // Produce new chunks
                for shard_id in 0..self.runtime_adapter.num_shards() {
                    let epoch_id = self
                        .runtime_adapter
                        .get_epoch_id_from_prev_block(&block.header.hash())
                        .unwrap();
                    let chunk_proposer = self
                        .runtime_adapter
                        .get_chunk_producer(&epoch_id, block.header.inner_lite.height + 1, shard_id)
                        .unwrap();

                    if chunk_proposer == *validator_signer.validator_id() {
                        match self.produce_chunk(
                            block.hash(),
                            &epoch_id,
                            block.chunks[shard_id as usize].clone(),
                            block.header.inner_lite.height + 1,
                            block.header.inner_lite.timestamp,
                            shard_id,
                        ) {
                            Ok(Some((encoded_chunk, merkle_paths, receipts))) => self
                                .shards_mgr
                                .distribute_encoded_chunk(
                                    encoded_chunk,
                                    merkle_paths,
                                    receipts,
                                    self.chain.mut_store(),
                                )
                                .expect("Failed to process produced chunk"),
                            Ok(None) => {}
                            Err(err) => {
                                error!(target: "client", "Error producing chunk {:?}", err);
                            }
                        }
                    }
                }
            }
        }

        // Process stored partial encoded chunks
        let next_height = block.header.inner_lite.height + 1;
        let mut partial_encoded_chunks =
            self.shards_mgr.get_stored_partial_encoded_chunks(next_height);
        for (_shard_id, partial_encoded_chunk) in partial_encoded_chunks.drain() {
            if let Ok(accepted_blocks) = self.process_partial_encoded_chunk(partial_encoded_chunk) {
                // Executing process_partial_encoded_chunk can unlock some blocks.
                // Any block that is in the blocks_with_missing_chunks which doesn't have any chunks
                // for which we track shards will be unblocked here.
                for accepted_block in accepted_blocks {
                    self.on_block_accepted(
                        accepted_block.hash,
                        accepted_block.status,
                        accepted_block.provenance,
                    );
                }
            }
        }
    }

    /// Check if any block with missing chunks is ready to be processed
    #[must_use]
    pub fn process_blocks_with_missing_chunks(
        &mut self,
        last_accepted_block_hash: CryptoHash,
    ) -> Vec<AcceptedBlock> {
        let accepted_blocks = Arc::new(RwLock::new(vec![]));
        let blocks_missing_chunks = Arc::new(RwLock::new(vec![]));
        let challenges = Arc::new(RwLock::new(vec![]));
        let me =
<<<<<<< HEAD
            self.block_producer.as_ref().map(|block_producer| block_producer.account_id.clone());
        self.chain.check_blocks_with_missing_chunks(
            &me,
            last_accepted_block_hash,
            |accepted_block| {
                info!(
                    "%%% Block {} was missing chunks but now is ready to be processed",
                    accepted_block.hash
                );
                accepted_blocks.write().unwrap().push(accepted_block);
            },
            |missing_chunks| blocks_missing_chunks.write().unwrap().push(missing_chunks),
            |challenge| challenges.write().unwrap().push(challenge),
        );
=======
            self.validator_signer.as_ref().map(|validator_signer| validator_signer.validator_id());
        self.chain.check_blocks_with_missing_chunks(&me.map(|x| x.clone()), last_accepted_block_hash, |accepted_block| {
            debug!(target: "client", "Block {} was missing chunks but now is ready to be processed", accepted_block.hash);
            accepted_blocks.write().unwrap().push(accepted_block);
        }, |missing_chunks| blocks_missing_chunks.write().unwrap().push(missing_chunks), |challenge| challenges.write().unwrap().push(challenge));
>>>>>>> 709652f6
        self.send_challenges(challenges);
        for missing_chunks in blocks_missing_chunks.write().unwrap().drain(..) {
            self.shards_mgr.request_chunks(missing_chunks).unwrap();
        }
        let unwrapped_accepted_blocks = accepted_blocks.write().unwrap().drain(..).collect();
        unwrapped_accepted_blocks
    }

    /// Collects block approvals. Returns false if block approval is invalid.
    ///
    /// We send the approval to doomslug given the epoch of the current tip iff:
    ///  1. We are the block producer for the target height in the tip's epoch;
    ///  2. The signature matches that of the account;
    /// If we are not the block producer, but we also don't know the previous block, we add the
    /// approval to `pending_approvals`, since it could be that the approval is from the next epoch.
    ///
    /// # Arguments
    /// * `approval` - the approval to be collected
    /// * `is_ours`  - whether the approval was just produced by us (in which case skip validation,
    ///                only check whether we are the next block producer and store in Doomslug)
    pub fn collect_block_approval(&mut self, approval: &Approval, is_ours: bool) {
        let Approval {
            parent_hash,
            reference_hash,
            account_id,
            target_height,
            is_endorsement,
            signature,
        } = approval;

        let head = match self.chain.head() {
            Ok(head) => head,
            Err(_) => return,
        };

        if !is_ours {
            // Check signature is correct for given validator.
            match self.runtime_adapter.verify_validator_signature(
                &head.epoch_id,
                &head.last_block_hash,
                account_id,
                Approval::get_data_for_sig(
                    parent_hash,
                    reference_hash,
                    *target_height,
                    *is_endorsement,
                )
                .as_ref(),
                signature,
            ) {
                Ok(true) => {}
                _ => return,
            }

            if let Err(e) = self.chain.verify_approval_conditions(&approval) {
                debug!(target: "client", "Rejecting approval {:?}: {:?}", approval, e);
                return;
            }
        }

        let is_block_producer =
            match self.runtime_adapter.get_epoch_id_from_prev_block(&approval.parent_hash) {
                Err(_) => false,
                Ok(next_epoch_id) => {
                    match self.runtime_adapter.get_block_producer(&next_epoch_id, *target_height) {
                        Err(_) => false,
                        Ok(target_block_producer) => {
                            Some(&target_block_producer)
                                == self.validator_signer.as_ref().map(|x| x.validator_id())
                        }
                    }
                }
            };

        if !is_block_producer {
            match self.chain.get_block_header(&parent_hash) {
                Ok(_) => {
                    // If we know the header, then either the parent_hash is the tip, and we are
                    // not the block producer for the corresponding height on top of the tip, or
                    // the parent_hash is not the tip, and then we will never build on top of it.
                    // Either way, this approval is of no use for us.
                    return;
                }
                Err(e) => {
                    if e.is_bad_data() {
                        return;
                    }
                    let mut entry = self
                        .pending_approvals
                        .cache_remove(parent_hash)
                        .unwrap_or_else(|| HashMap::new());
                    entry.insert(account_id.clone(), approval.clone());
                    self.pending_approvals.cache_set(*parent_hash, entry);
                    return;
                }
            };
        }

        let block_producer_stakes = match self
            .runtime_adapter
            .get_epoch_block_producers_ordered(&head.epoch_id, &parent_hash)
        {
            Ok(block_producer_stakes) => block_producer_stakes,
            Err(err) => {
                error!(target: "client", "Block approval error: {}", err);
                return;
            }
        };

        let block_producer_stakes =
            block_producer_stakes.into_iter().map(|x| x.0).collect::<Vec<_>>();

        self.doomslug.on_approval_message(Instant::now(), &approval, &block_producer_stakes);
    }

    /// Forwards given transaction to upcoming validators.
    fn forward_tx(&self, tx: SignedTransaction) -> NetworkClientResponses {
        let shard_id = self.runtime_adapter.account_id_to_shard_id(&tx.transaction.signer_id);
        let me = self.validator_signer.as_ref().map(|bp| bp.validator_id());
        let validator = unwrap_or_return!(self.chain.find_validator_for_forwarding(shard_id), {
            warn!(target: "client", "Me: {:?} Dropping tx: {:?}", me, tx);
            NetworkClientResponses::NoResponse
        });

        debug!(target: "client",
               "I'm {:?}, routing a transaction to {}, shard_id = {}",
               self.validator_signer.as_ref().map(|bp| bp.validator_id()),
               validator,
               shard_id
        );

        // Send message to network to actually forward transaction.
        self.network_adapter.do_send(NetworkRequests::ForwardTx(validator, tx));

        NetworkClientResponses::RequestRouted
    }

    /// Process transaction and either add it to the mempool or return to redirect to another validator.
    pub fn process_tx(&mut self, tx: SignedTransaction) -> NetworkClientResponses {
        let head = unwrap_or_return!(self.chain.head(), NetworkClientResponses::NoResponse);
        let me = self.validator_signer.as_ref().map(|vs| vs.validator_id());
        let shard_id = self.runtime_adapter.account_id_to_shard_id(&tx.transaction.signer_id);
        let cur_block_header = unwrap_or_return!(
            self.chain.get_block_header(&head.last_block_hash),
            NetworkClientResponses::NoResponse
        )
        .clone();
        let transaction_validity_period = self.chain.transaction_validity_period;
        if let Err(e) = self.chain.mut_store().check_blocks_on_same_chain(
            &cur_block_header,
            &tx.transaction.block_hash,
            transaction_validity_period,
        ) {
            debug!(target: "client", "Invalid tx: expired or from a different fork -- {:?}", tx);
            return NetworkClientResponses::InvalidTx(e);
        }

        if self.runtime_adapter.cares_about_shard(me, &head.last_block_hash, shard_id, true)
            || self.runtime_adapter.will_care_about_shard(me, &head.last_block_hash, shard_id, true)
        {
            let gas_price = unwrap_or_return!(
                self.chain.get_block_header(&head.last_block_hash),
                NetworkClientResponses::NoResponse
            )
            .inner_rest
            .gas_price;
            let state_root = match self.chain.get_chunk_extra(&head.last_block_hash, shard_id) {
                Ok(chunk_extra) => chunk_extra.state_root.clone(),
                Err(_) => {
                    // Not being able to fetch a state root most likely implies that we haven't
                    //     caught up with the next epoch yet.
                    return self.forward_tx(tx);
                }
            };
            if let Some(err) = self
                .runtime_adapter
                .validate_tx(
                    head.height + 1,
                    cur_block_header.inner_lite.timestamp,
                    gas_price,
                    state_root,
                    &tx,
                )
                .expect("no storage errors")
            {
                debug!(target: "client", "Invalid tx: {:?}", err);
                NetworkClientResponses::InvalidTx(err)
            } else {
                let active_validator = unwrap_or_return!(self.active_validator(shard_id), {
                    warn!(target: "client", "I'm: {:?} Dropping tx: {:?}", me, tx);
                    NetworkClientResponses::NoResponse
                });

                // If I'm not an active validator I should forward tx to next validators.
                debug!(
                    target: "client",
                    "Recording a transaction. I'm {:?}, {}",
                    me,
                    shard_id
                );
                self.shards_mgr.insert_transaction(shard_id, tx.clone());

                if active_validator {
                    NetworkClientResponses::ValidTx
                } else {
                    self.forward_tx(tx)
                }
            }
        } else {
            // We are not tracking this shard, so there is no way to validate this tx. Just rerouting.
            self.forward_tx(tx)
        }
    }

    /// Determine if I am a validator in next few blocks for specified shard.
    fn active_validator(&self, shard_id: ShardId) -> Result<bool, Error> {
        let head = self.chain.head()?;

        let account_id = if let Some(vs) = self.validator_signer.as_ref() {
            vs.validator_id()
        } else {
            return Ok(false);
        };

        for i in 1..=TX_ROUTING_HEIGHT_HORIZON {
            let chunk_producer = self.runtime_adapter.get_chunk_producer(
                &head.epoch_id,
                head.height + i,
                shard_id,
            )?;
            if &chunk_producer == account_id {
                return Ok(true);
            }
        }
        Ok(false)
    }

    /// Walks through all the ongoing state syncs for future epochs and processes them
    pub fn run_catchup(
        &mut self,
        highest_height_peers: &Vec<FullPeerInfo>,
    ) -> Result<Vec<AcceptedBlock>, Error> {
        let me = &self.validator_signer.as_ref().map(|x| x.validator_id().clone());
        for (sync_hash, state_sync_info) in self.chain.store().iterate_state_sync_infos() {
            assert_eq!(sync_hash, state_sync_info.epoch_tail_hash);
            let network_adapter1 = self.network_adapter.clone();

            let (state_sync, new_shard_sync) = self
                .catchup_state_syncs
                .entry(sync_hash)
                .or_insert_with(|| (StateSync::new(network_adapter1), HashMap::new()));

            debug!(
                target: "client",
                "Catchup me: {:?}: sync_hash: {:?}, sync_info: {:?}", me, sync_hash, new_shard_sync
            );

            match state_sync.run(
                me,
                sync_hash,
                new_shard_sync,
                &mut self.chain,
                &self.runtime_adapter,
                highest_height_peers,
                state_sync_info.shards.iter().map(|tuple| tuple.0).collect(),
            )? {
                StateSyncResult::Unchanged => {}
                StateSyncResult::Changed(fetch_block) => {
                    assert!(!fetch_block);
                }
                StateSyncResult::Completed => {
                    let accepted_blocks = Arc::new(RwLock::new(vec![]));
                    let blocks_missing_chunks = Arc::new(RwLock::new(vec![]));
                    let challenges = Arc::new(RwLock::new(vec![]));

                    self.chain.catchup_blocks(
                        me,
                        &sync_hash,
                        |accepted_block| {
                            accepted_blocks.write().unwrap().push(accepted_block);
                        },
                        |missing_chunks| {
                            blocks_missing_chunks.write().unwrap().push(missing_chunks)
                        },
                        |challenge| challenges.write().unwrap().push(challenge),
                    )?;

                    self.send_challenges(challenges);

                    for missing_chunks in blocks_missing_chunks.write().unwrap().drain(..) {
                        self.shards_mgr.request_chunks(missing_chunks).unwrap();
                    }
                    let unwrapped_accepted_blocks =
                        accepted_blocks.write().unwrap().drain(..).collect();
                    return Ok(unwrapped_accepted_blocks);
                }
            }
        }

        Ok(vec![])
    }

    /// When accepting challenge, we verify that it's valid given signature with current validators.
    pub fn process_challenge(&mut self, challenge: Challenge) -> Result<(), Error> {
        if self.challenges.contains_key(&challenge.hash) {
            return Ok(());
        }
        debug!(target: "client", "Received challenge: {:?}", challenge);
        let head = self.chain.head()?;
        if self.runtime_adapter.verify_validator_or_fisherman_signature(
            &head.epoch_id,
            &head.prev_block_hash,
            &challenge.account_id,
            challenge.hash.as_ref(),
            &challenge.signature,
        )? {
            // If challenge is not double sign, we should process it right away to invalidate the chain.
            match challenge.body {
                ChallengeBody::BlockDoubleSign(_) => {}
                _ => {
                    self.chain.process_challenge(&challenge);
                }
            }
            self.challenges.insert(challenge.hash, challenge);
        }
        Ok(())
    }
}<|MERGE_RESOLUTION|>--- conflicted
+++ resolved
@@ -865,28 +865,15 @@
         let blocks_missing_chunks = Arc::new(RwLock::new(vec![]));
         let challenges = Arc::new(RwLock::new(vec![]));
         let me =
-<<<<<<< HEAD
-            self.block_producer.as_ref().map(|block_producer| block_producer.account_id.clone());
-        self.chain.check_blocks_with_missing_chunks(
-            &me,
-            last_accepted_block_hash,
-            |accepted_block| {
-                info!(
-                    "%%% Block {} was missing chunks but now is ready to be processed",
-                    accepted_block.hash
-                );
-                accepted_blocks.write().unwrap().push(accepted_block);
-            },
-            |missing_chunks| blocks_missing_chunks.write().unwrap().push(missing_chunks),
-            |challenge| challenges.write().unwrap().push(challenge),
-        );
-=======
             self.validator_signer.as_ref().map(|validator_signer| validator_signer.validator_id());
         self.chain.check_blocks_with_missing_chunks(&me.map(|x| x.clone()), last_accepted_block_hash, |accepted_block| {
+            info!(
+                "%%% Block {} was missing chunks but now is ready to be processed",
+                accepted_block.hash
+            );
             debug!(target: "client", "Block {} was missing chunks but now is ready to be processed", accepted_block.hash);
             accepted_blocks.write().unwrap().push(accepted_block);
         }, |missing_chunks| blocks_missing_chunks.write().unwrap().push(missing_chunks), |challenge| challenges.write().unwrap().push(challenge));
->>>>>>> 709652f6
         self.send_challenges(challenges);
         for missing_chunks in blocks_missing_chunks.write().unwrap().drain(..) {
             self.shards_mgr.request_chunks(missing_chunks).unwrap();

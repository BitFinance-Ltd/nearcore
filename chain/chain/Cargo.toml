[package]
name = "near-chain"
version = "0.1.0"
authors = ["Near Inc <hello@nearprotocol.com>"]
edition = "2018"

[dependencies]
chrono = { version = "0.4.4", features = ["serde"] }
log = "0.4"
failure = "0.1"
failure_derive = "0.1"
kvdb = "0.1"
serde = "1.0"
serde_derive = "1.0"
<<<<<<< HEAD
cached = "0.9.0"
=======
cached = { git = "https://github.com/nearprotocol/cached", rev = "7e472eddef68607e344d5a106a0e6705d92e55be" }
lazy_static = "1.4"
>>>>>>> 731fa47b

borsh = "0.2.5"

near-crypto = { path = "../../core/crypto" }
near-primitives = { path = "../../core/primitives" }
near-store = { path = "../../core/store" }
<<<<<<< HEAD

[features]
# if enabled, we assert in most situations that are impossible unless some byzantine behavior is observed.
byzantine_asserts = []
=======
near-metrics = { path = "../../core/metrics" }
>>>>>>> 731fa47b
<|MERGE_RESOLUTION|>--- conflicted
+++ resolved
@@ -12,23 +12,17 @@
 kvdb = "0.1"
 serde = "1.0"
 serde_derive = "1.0"
-<<<<<<< HEAD
 cached = "0.9.0"
-=======
-cached = { git = "https://github.com/nearprotocol/cached", rev = "7e472eddef68607e344d5a106a0e6705d92e55be" }
 lazy_static = "1.4"
->>>>>>> 731fa47b
 
 borsh = "0.2.5"
 
 near-crypto = { path = "../../core/crypto" }
 near-primitives = { path = "../../core/primitives" }
 near-store = { path = "../../core/store" }
-<<<<<<< HEAD
+near-metrics = { path = "../../core/metrics" }
+
 
 [features]
 # if enabled, we assert in most situations that are impossible unless some byzantine behavior is observed.
-byzantine_asserts = []
-=======
-near-metrics = { path = "../../core/metrics" }
->>>>>>> 731fa47b
+byzantine_asserts = []